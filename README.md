--- conflicted
+++ resolved
@@ -1,8 +1,5 @@
 # patchpro-bot
 
-<<<<<<< HEAD
-PatchPro: CI code-repair assistant that analyzes code using Ruff and Semgrep, then generates intelligent patch suggestions using LLM.
-=======
 PatchPro: CI code-repair assistant that analyzes code using Ruff and Semgrep, then generates intelligent patch suggestions using LLM with professional finding normalization and deduplication.
 
 ## Quick Start
@@ -18,7 +15,6 @@
 echo "OPENAI_API_KEY=your-key" > .env
 uv run --with /path/to/patchpro-bot-agent-dev python -m patchpro_bot.run_ci
 ```
->>>>>>> 96412c14
 
 ## Overview
 
@@ -577,8 +573,4 @@
 
 ---
 
-<<<<<<< HEAD
-**PatchPro Bot** - Intelligent code repair for modern CI/CD pipelines 🚀
-=======
-**PatchPro Bot** - Intelligent code repair for modern CI/CD pipelines with professional finding normalization 🚀
->>>>>>> 96412c14
+**PatchPro Bot** - Intelligent code repair for modern CI/CD pipelines with professional finding normalization 🚀