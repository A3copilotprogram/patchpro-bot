[project]
name = "patchpro-bot"
version = "0.0.1"
requires-python = ">=3.12"
description = "CI code-repair assistant with LLM integration and finding normalization"
readme = "README.md"
dependencies = [
    "ruff~=0.13.1",
<<<<<<< HEAD
    "semgrep~=1.137.0",
=======
    "semgrep~=1.137.0", 
>>>>>>> 96412c14
    "typer~=0.19.2",
    "pydantic~=2.11.9",
    "rich~=13.5.2",
    "httpx~=0.28.1",
    "openai~=1.108.2",
    "unidiff~=0.7.5",
    "python-dotenv~=1.1.1",
    "aiofiles~=24.1.0",
]

[project.optional-dependencies]
dev = [
  "pytest>=7.0.0",
<<<<<<< HEAD
  "pytest-cov>=4.0.0",
=======
  "pytest-cov>=4.0.0", 
>>>>>>> 96412c14
  "pytest-asyncio>=0.21.0",
  "black>=23.0.0",
  "mypy>=1.0.0"
]

[project.scripts]
patchpro = "patchpro_bot.cli:app"
<<<<<<< HEAD
=======

>>>>>>> 96412c14
[build-system]
requires = ["setuptools>=68", "wheel"]
build-backend = "setuptools.build_meta"<|MERGE_RESOLUTION|>--- conflicted
+++ resolved
@@ -6,11 +6,7 @@
 readme = "README.md"
 dependencies = [
     "ruff~=0.13.1",
-<<<<<<< HEAD
-    "semgrep~=1.137.0",
-=======
     "semgrep~=1.137.0", 
->>>>>>> 96412c14
     "typer~=0.19.2",
     "pydantic~=2.11.9",
     "rich~=13.5.2",
@@ -24,11 +20,7 @@
 [project.optional-dependencies]
 dev = [
   "pytest>=7.0.0",
-<<<<<<< HEAD
-  "pytest-cov>=4.0.0",
-=======
   "pytest-cov>=4.0.0", 
->>>>>>> 96412c14
   "pytest-asyncio>=0.21.0",
   "black>=23.0.0",
   "mypy>=1.0.0"
@@ -36,10 +28,7 @@
 
 [project.scripts]
 patchpro = "patchpro_bot.cli:app"
-<<<<<<< HEAD
-=======
 
->>>>>>> 96412c14
 [build-system]
 requires = ["setuptools>=68", "wheel"]
 build-backend = "setuptools.build_meta"